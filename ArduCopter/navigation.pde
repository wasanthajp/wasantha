--- conflicted
+++ resolved
@@ -38,19 +38,8 @@
 	// offset calculation of GPS speed:
 	// used for estimations below 1.5m/s
 	// our GPS is about 1m per
-<<<<<<< HEAD
-	static long last_longitude = 0;
-	static long last_latutude  = 0;
-
-	// this speed is ~ in cm because we are using 10^7 numbers from GPS
-	x_GPS_speed		= (last_longitude - g_gps->longitude) / dTnav;
-	y_GPS_speed		= (last_latutude  - g_gps->latitude) / dTnav;
-	last_longitude 	= g_gps->longitude;
-	last_latutude 	= g_gps->latitude;
-=======
 	static int32_t last_longitude = 0;
 	static int32_t last_latutude  = 0;
->>>>>>> a4e00f74
 
 	if(g_gps->ground_speed > 150){
 		// Derive X/Y speed from GPS
